--- conflicted
+++ resolved
@@ -6,11 +6,7 @@
 最適化されたドライバとユーティリティ関数を使用。
 """
 import time
-<<<<<<< HEAD
 from typing import List, Tuple
-=======
-from typing import List
->>>>>>> 93384ab2
 
 import click
 import numpy as np
@@ -18,14 +14,10 @@
 
 from .. import ST7789V
 from ..my_logger import get_logger
-<<<<<<< HEAD
 from ..utils import (
     merge_bboxes, optimize_dirty_regions, clamp_region, 
     get_ip_address, draw_text
 )
-=======
-from ..utils import merge_bboxes, optimize_dirty_regions, clamp_region
->>>>>>> 93384ab2
 
 log = get_logger(__name__)
 
@@ -33,21 +25,9 @@
 SPI_SPEED_HZ = 16000000
 TARGET_FPS = 30.0
 BALL_RADIUS = 20
-<<<<<<< HEAD
 FONT_PATH = "Firge-Regular.ttf"
 TEXT_COLOR = (255, 255, 255)
 FPS_UPDATE_INTERVAL = 0.2
-=======
-BALL_INITIAL_SPEED_X = 300.0
-BALL_INITIAL_SPEED_Y = 200.0
-BALL_FILL_COLOR = (255, 255, 0)
-BALL_OUTLINE_COLOR = (255, 255, 255)
-FPS_FONT_PATH = "Firge-Regular.ttf"
-FPS_FONT_SIZE = 50
-FPS_TEXT_COLOR = (255, 255, 255)
-FPS_UPDATE_INTERVAL = 0.2
-FPS_AREA_PADDING = 5
->>>>>>> 93384ab2
 
 # --- 描画オブジェクトクラス ---
 class Ball:
@@ -79,16 +59,8 @@
             self.speed_y = -self.speed_y
 
     def get_bbox(self):
-<<<<<<< HEAD
         return (int(self.x - self.radius), int(self.y - self.radius),
                 int(self.x + self.radius), int(self.y + self.radius))
-=======
-        """現在のボールの位置を囲むバウンディングボックスを返す。"""
-        return (
-            int(self.x - self.radius), int(self.y - self.radius),
-            int(self.x + self.radius), int(self.y + self.radius)
-        )
->>>>>>> 93384ab2
 
     def draw(self, image_buffer):
         """指定されたPIL Imageバッファにボールを描画する。"""
@@ -98,34 +70,12 @@
         self.prev_bbox = bbox
 
 class FpsCounter:
-<<<<<<< HEAD
     """FPSの計算と表示を管理する。"""
     def __init__(self):
-=======
-    """FPS（Frames Per Second）の計算と表示を管理するクラス。"""
-    def __init__(self, lcd, fps_layer):
-        try:
-            self.font = ImageFont.truetype(FPS_FONT_PATH, FPS_FONT_SIZE)
-            log.info(f"'{FPS_FONT_PATH}' フォントを読み込みました。")
-        except IOError:
-            log.warning(f"警告: '{FPS_FONT_PATH}' が見つかりません。デフォルトフォントを使用します。")
-            self.font = ImageFont.load_default()
-
-        padding = FPS_AREA_PADDING
-        pos = (padding, padding)
-        base_bbox = ImageDraw.Draw(fps_layer).textbbox((0,0), "FPS: 999", font=self.font)
-        box_width = base_bbox[2] - base_bbox[0] + (padding * 2)
-        box_height = base_bbox[3] - base_bbox[1] + (padding * 2)
-        
-        self.bbox = (pos[0], pos[1], pos[0] + box_width, pos[1] + box_height)
-        self.draw_offset = (padding - base_bbox[0], padding - base_bbox[1])
-
->>>>>>> 93384ab2
         self.frame_count = 0
         self.last_update_time = time.time()
         self.fps_text = "FPS: --"
 
-<<<<<<< HEAD
     def update(self) -> bool:
         """FPSを更新し、表示テキストが変更されたかを返す。"""
         self.frame_count += 1
@@ -141,38 +91,10 @@
 
 # --- ヘルパー関数 ---
 def _initialize_balls(num_balls: int, width: int, height: int, ball_speed: float) -> List[Ball]:
-=======
-    def update_and_draw(self, fps_layer):
-        """FPSを更新し、一定間隔で指定レイヤーに再描画する。"""
-        self.frame_count += 1
-        current_time = time.time()
-        elapsed = current_time - self.last_update_time
-
-        if elapsed >= FPS_UPDATE_INTERVAL:
-            fps = self.frame_count / elapsed
-            fps_text = f"FPS: {fps:.0f}"
-
-            # FPSレイヤーをクリアして文字を再描画
-            fps_layer.paste((0,0,0,0), self.bbox)
-            draw = ImageDraw.Draw(fps_layer)
-            draw.text((self.bbox[0] + self.draw_offset[0], self.bbox[1] + self.draw_offset[1]),
-                      fps_text, font=self.font, fill=FPS_TEXT_COLOR)
-
-            self.frame_count = 0
-            self.last_update_time = current_time
-            return self.bbox
-
-        return None
-
-# --- ヘルパー関数 ---
-def _initialize_balls(num_balls: int, width: int, height: int, ball_speed: float) -> List[Ball]:
-    """指定された数のBallオブジェクトを初期化してリストで返す。"""
->>>>>>> 93384ab2
     balls = []
     for _ in range(num_balls):
         x = np.random.randint(BALL_RADIUS, width - BALL_RADIUS)
         y = np.random.randint(BALL_RADIUS, height - BALL_RADIUS)
-<<<<<<< HEAD
         angle = np.random.rand() * 2 * np.pi
         speed_x = (ball_speed or 300.0) * np.cos(angle)
         speed_y = (ball_speed or 200.0) * np.sin(angle)
@@ -187,29 +109,6 @@
     hud_layer = Image.new("RGBA", (lcd.width, lcd.height), (0, 0, 0, 0))
     hud_draw = ImageDraw.Draw(hud_layer)
     prev_fps_bbox = None
-=======
-
-        if ball_speed is not None:
-            angle = np.random.rand() * 2 * np.pi
-            speed_x = ball_speed * np.cos(angle)
-            speed_y = ball_speed * np.sin(angle)
-        else:
-            speed_x = BALL_INITIAL_SPEED_X * (1 + (np.random.rand() - 0.5) * 0.5)
-            speed_y = BALL_INITIAL_SPEED_Y * (1 + (np.random.rand() - 0.5) * 0.5)
-
-        fill_color = (
-            np.random.randint(0, 256),
-            np.random.randint(0, 256),
-            np.random.randint(0, 256)
-        )
-        balls.append(Ball(x, y, BALL_RADIUS, speed_x, speed_y, fill_color))
-    return balls
-
-def _main_loop(lcd: ST7789V, background: Image.Image, balls: List[Ball], fps_layer: Image.Image, fps_counter: FpsCounter, target_fps: float):
-    """アニメーションのメインループを実行する。"""
-    last_frame_time = time.time()
-    target_duration = 1.0 / target_fps
->>>>>>> 93384ab2
 
     while True:
         frame_start_time = time.time()
@@ -219,15 +118,10 @@
         new_frame_image = background.copy()
         dirty_regions = []
 
-<<<<<<< HEAD
-=======
-        # ボールの更新と描画
->>>>>>> 93384ab2
         for ball in balls:
             prev_bbox = ball.prev_bbox
             ball.update_position(delta_t, lcd.width, lcd.height)
             curr_bbox = ball.get_bbox()
-<<<<<<< HEAD
             dirty_region = merge_bboxes(prev_bbox, curr_bbox)
             if dirty_region:
                 # Add padding to the dirty region to prevent ghosting
@@ -279,41 +173,6 @@
         elapsed = time.time() - frame_start_time
         if elapsed < target_duration:
             time.sleep(target_duration - elapsed)
-=======
-
-            dirty_region = merge_bboxes(prev_bbox, curr_bbox)
-            if dirty_region:
-                dirty_region = clamp_region((
-                    dirty_region[0] - 1, dirty_region[1] - 1,
-                    dirty_region[2] + 1, dirty_region[3] + 1,
-                ), lcd.width, lcd.height)
-                dirty_regions.append(dirty_region)
-
-            ball.draw(new_frame_image)
-
-        # FPS更新
-        fps_dirty_bbox = fps_counter.update_and_draw(fps_layer)
-        if fps_dirty_bbox:
-            dirty_regions.append(clamp_region(fps_dirty_bbox, lcd.width, lcd.height))
-
-        # HUDレイヤーをフレームに合成
-        frame_rgba = new_frame_image.convert("RGBA")
-        frame_rgba.alpha_composite(fps_layer)
-        final_frame = frame_rgba.convert("RGB")
-
-        # ダーティ領域を最適化してディスプレイに転送
-        if dirty_regions:
-            optimized_regions = optimize_dirty_regions(dirty_regions, max_regions=6)
-            for region in optimized_regions:
-                if region[2] > region[0] and region[3] > region[1]:
-                    lcd.display_region(final_frame, region[0], region[1], region[2], region[3])
-
-        # フレームレート制御
-        elapsed_time = time.time() - frame_start_time
-        sleep_duration = target_duration - elapsed_time
-        if sleep_duration > 0:
-            time.sleep(sleep_duration)
->>>>>>> 93384ab2
 
 # --- CLIコマンド ---
 @click.command()
@@ -327,7 +186,6 @@
 
     try:
         with ST7789V(speed_hz=speed) as lcd:
-<<<<<<< HEAD
             # フォントをロード
             try:
                 font_large = ImageFont.truetype(FONT_PATH, 40)
@@ -337,15 +195,12 @@
                 font_large = ImageFont.load_default()
                 font_small = ImageFont.load_default()
 
-=======
->>>>>>> 93384ab2
             # 背景画像を生成
             background_image = Image.new("RGB", (lcd.width, lcd.height))
             draw = ImageDraw.Draw(background_image)
             for y in range(lcd.height):
                 color = (y % 256, (y*2) % 256, (y*3) % 256)
                 draw.line((0, y, lcd.width, y), fill=color)
-<<<<<<< HEAD
 
             # 静的テキスト（IPアドレスなど）を描画
             ip_address = get_ip_address()
@@ -354,24 +209,14 @@
                       width=lcd.width, height=lcd.height, 
                       color=TEXT_COLOR)
             
-=======
->>>>>>> 93384ab2
             lcd.display(background_image)
 
             # オブジェクトを初期化
             balls = _initialize_balls(num_balls, lcd.width, lcd.height, ball_speed)
-<<<<<<< HEAD
             fps_counter = FpsCounter()
             
             # メインループを開始
             _main_loop(lcd, background_image, balls, fps_counter, font_large, fps)
-=======
-            fps_layer = Image.new("RGBA", (lcd.width, lcd.height), (0,0,0,0))
-            fps_counter = FpsCounter(lcd, fps_layer)
-            
-            # メインループを開始
-            _main_loop(lcd, background_image, balls, fps_layer, fps_counter, fps)
->>>>>>> 93384ab2
 
     except KeyboardInterrupt:
         log.info("\n終了しました。\n")
